--- conflicted
+++ resolved
@@ -37,11 +37,7 @@
     renderElement t h = HtmlText $ do
         attrs <- ask
         inner <- runHtmlText (modifyUnescapedAttributes (const []) h)
-<<<<<<< HEAD
-        return $ "<" `mappend` t `mappend` " "
-=======
         return $ "<" `mappend` t
->>>>>>> e22876bf
                      `mappend` renderAttributes attrs `mappend` ">"
                      `mappend` inner
                      `mappend` "</" `mappend` t `mappend` ">"

Name:               BlazeHtml
Version:            1.4

Synopsis:           A simple, fast and efficient HTML combinator library.
Description:        A simple, fast and efficient HTML combinator library using
                    Data.Text.
Author:             Jasper Van der Jeugt
Maintainer:         jaspervdj@gmail.com
Homepage:           http://github.com/jaspervdj/BlazeHtml
Bug-Reports:        http://github.com/jaspervdj/BlazeHtml/issues
License:            BSD3
License-File:       LICENSE
Category:           Text
Cabal-Version:      >= 1.6
build-type:         Simple

source-repository head
  type:             git
  location:         git://github.com/jaspervdj/BlazeHtml.git

library
  ghc-options:      -Wall
  hs-source-dirs:   src
  build-depends:    base >= 4 && < 5,
                    text >= 0.7,
                    containers >= 0.1,
                    mtl >= 1.1
  exposed-modules:  Text.BlazeHtml.Html
                    Text.BlazeHtml.Render.HtmlIO
<<<<<<< HEAD
  other-modules:    Text.BlazeHtml.Internal.Html

executable criterion
  ghc-options:      -Wall
  hs-source-dirs:   src benchmarks
  build-depends:    base >= 4 && < 5, criterion
  main-is:          Criterion.hs
  extensions:       OverloadedStrings
=======
                    Text.BlazeHtml.Render.HtmlText
  other-modules:    Text.BlazeHtml.Internal.Html
>>>>>>> 3791dcf3
<|MERGE_RESOLUTION|>--- conflicted
+++ resolved
@@ -27,7 +27,7 @@
                     mtl >= 1.1
   exposed-modules:  Text.BlazeHtml.Html
                     Text.BlazeHtml.Render.HtmlIO
-<<<<<<< HEAD
+                    Text.BlazeHtml.Render.HtmlText
   other-modules:    Text.BlazeHtml.Internal.Html
 
 executable criterion
@@ -35,8 +35,4 @@
   hs-source-dirs:   src benchmarks
   build-depends:    base >= 4 && < 5, criterion
   main-is:          Criterion.hs
-  extensions:       OverloadedStrings
-=======
-                    Text.BlazeHtml.Render.HtmlText
-  other-modules:    Text.BlazeHtml.Internal.Html
->>>>>>> 3791dcf3
+  extensions:       OverloadedStrings